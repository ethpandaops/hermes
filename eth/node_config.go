package eth

import (
	"crypto/ecdsa"
	"crypto/rand"
	"encoding/hex"
	"fmt"
	"log/slog"
	"math"
	"net"
	"time"

	"github.com/aws/aws-sdk-go-v2/aws"
	"github.com/decred/dcrd/dcrec/secp256k1/v4"
	gcrypto "github.com/ethereum/go-ethereum/crypto"
	"github.com/libp2p/go-libp2p"
	mplex "github.com/libp2p/go-libp2p-mplex"
	pubsub "github.com/libp2p/go-libp2p-pubsub"
	pubsubpb "github.com/libp2p/go-libp2p-pubsub/pb"
	"github.com/libp2p/go-libp2p/core/crypto"
	"github.com/libp2p/go-libp2p/core/peer"
	rcmgr "github.com/libp2p/go-libp2p/p2p/host/resource-manager"
	"github.com/libp2p/go-libp2p/p2p/security/noise"
	"github.com/libp2p/go-libp2p/p2p/transport/tcp"
	"github.com/prysmaticlabs/prysm/v5/beacon-chain/p2p"
	"github.com/prysmaticlabs/prysm/v5/beacon-chain/p2p/encoder"
	"github.com/prysmaticlabs/prysm/v5/config/params"
	"go.opentelemetry.io/otel/metric"
	"go.opentelemetry.io/otel/trace"

	"github.com/probe-lab/hermes/host"
)

type NodeConfig struct {
	// A custom struct that holds information about the GenesisTime and GenesisValidatorRoot hash
	GenesisConfig *GenesisConfig

	// The beacon network config which holds, e.g., information about certain
	// ENR keys and the list of bootstrap nodes
	NetworkConfig *params.NetworkConfig

	// The beacon chain configuration that holds tons of information. Check out its definition
	BeaconConfig *params.BeaconChainConfig

	// The fork digest of the network Hermes participates in
	ForkDigest  [4]byte
	ForkVersion ForkVersion

	// The private key for the libp2p host and local enode in hex format
	PrivateKeyStr string

	// The parsed private key as an unexported field. This is used to cache the
	// parsing result, so that [PrivateKey] can be called multiple times without
	// regenerating the key over and over again.
	privateKey *crypto.Secp256k1PrivateKey

	// General timeout when communicating with other network participants
	DialTimeout time.Duration

	// The address information of the local ethereuem [enode.Node].
	Devp2pHost string
	Devp2pPort int

	// The address information of the local libp2p host
	Libp2pHost                  string
	Libp2pPort                  int
	Libp2pPeerscoreSnapshotFreq time.Duration

	// Message encoders
	GossipSubMessageEncoder encoder.NetworkEncoding
	RPCEncoder              encoder.NetworkEncoding

	// The address information where the Beacon API or Prysm's custom API is accessible at
	LocalTrustedAddr bool
	PrysmHost        string
	PrysmPortHTTP    int
	PrysmPortGRPC    int
	PrysmUseTLS      bool

	// The Data Stream configuration
	DataStreamType host.DataStreamType
	AWSConfig      *aws.Config
	S3Config       *host.S3DSConfig
	KinesisRegion  string
	KinesisStream  string

	// The maximum number of peers our libp2p host can be connected to.
	MaxPeers int

	// Limits the number of concurrent connection establishment routines. When
	// we discover peers over discv5 and are not at our MaxPeers limit we try
	// to establish a connection to a peer. However, we limit the concurrency to
	// this DialConcurrency value.
	DialConcurrency int

	// It is set at this limit to handle the possibility
	// of double topic subscriptions at fork boundaries.
	// -> 64 Attestation Subnets * 2.
	// -> 4 Sync Committee Subnets * 2.
	// -> Block,Aggregate,ProposerSlashing,AttesterSlashing,Exits,SyncContribution * 2.
	PubSubSubscriptionRequestLimit int

	PubSubQueueSize int

	// Configuration for subnet selection by topic
	SubnetConfigs map[string]*SubnetConfig

	// Telemetry accessors
	Tracer trace.Tracer
	Meter  metric.Meter
}

// Validate validates the [NodeConfig] [Node] configuration.
func (n *NodeConfig) Validate() error {
	if n.GenesisConfig == nil {
		return fmt.Errorf("genesis config must not be nil")
	}

	if n.NetworkConfig == nil {
		return fmt.Errorf("beacon network config must not be nil")
	}

	if n.BeaconConfig == nil {
		return fmt.Errorf("beacon config must not be nil")
	}

	if len(n.ForkDigest) == 0 {
		return fmt.Errorf("fork digest not given")
	}

	if _, err := n.PrivateKey(); err != nil {
		return err
	}

	if n.DialTimeout <= 0 {
		return fmt.Errorf("dial timeout must be positive")
	}

	if net.ParseIP(n.Devp2pHost) == nil {
		return fmt.Errorf("invalid devp2p host %s", n.Devp2pHost)
	}

	if n.Devp2pPort < 0 {
		return fmt.Errorf("devp2p port must be greater than or equal to 0, got %d", n.Devp2pPort)
	}

	if n.Libp2pPort < 0 {
		return fmt.Errorf("libp2p port must be greater than or equal to 0, got %d", n.Devp2pPort)
	}

	if n.Libp2pPeerscoreSnapshotFreq < 0 {
		return fmt.Errorf("libp2p peerscore snapshop fequency must be positive")
	}

	if n.PrysmPortHTTP < 0 {
		return fmt.Errorf("prysm http port must be greater than or equal to 0, got %d", n.PrysmPortHTTP)
	}

	if n.PrysmPortGRPC < 0 {
		return fmt.Errorf("prysm grpc port must be greater than or equal to 0, got %d", n.PrysmPortGRPC)
	}

	if n.MaxPeers <= 0 {
		return fmt.Errorf("maximum number of peers must be positive, got %d", n.MaxPeers)
	}

	if n.DialConcurrency <= 0 {
		return fmt.Errorf("dialer count must be positive, got %d", n.DialConcurrency)
	}

	// Validate the SubnetConfigs if provided.
	if n.SubnetConfigs != nil {
		for topic, config := range n.SubnetConfigs {
			// Get the subnet count for this topic.
			subnetCount, hasSubnet := HasSubnets(topic)
			if !hasSubnet {
				return fmt.Errorf("topic %s does not support subnets", topic)
			}

			// Validate the subnet config for this topic.
			if err := config.Validate(topic, subnetCount); err != nil {
				return err
			}
		}
	}

	// ensure that if the data stream is AWS, the parameters where given
	if n.DataStreamType == host.DataStreamTypeKinesis {
		if n.AWSConfig != nil {
			if n.KinesisStream == "" {
				return fmt.Errorf("kinesis is enabled but stream is not set")
			}

			if n.KinesisRegion == "" {
				return fmt.Errorf("kinesis is enabled but region is not set")
			}
		}
	}
	if n.DataStreamType == host.DataStreamTypeS3 {
		if n.S3Config != nil {
			// we should have caught the error at the root_cmd, but still adding it here
			if err := n.S3Config.CheckValidity(); err != nil {
				return fmt.Errorf("s3 trace submission is enabled but no valid config was given %w", err)
			}
		} else {
			return fmt.Errorf("s3 configuration is empty")
		}
	}

	if n.Tracer == nil {
		return fmt.Errorf("tracer must not be nil")
	}

	if n.Meter == nil {
		return fmt.Errorf("meter must not be nil")
	}

	return nil
}

// PrivateKey returns a parsed Secp256k1 private key from the given
// PrivateKeyStr. If that's unset, a new one will be generated. In any case,
// the result will be cached, so that the private key won't be generated twice.
func (n *NodeConfig) PrivateKey() (*crypto.Secp256k1PrivateKey, error) {
	if n.privateKey != nil {
		return n.privateKey, nil
	}

	var err error
	var privBytes []byte
	if n.PrivateKeyStr == "" {
		slog.Debug("Generating new private key")
		key, err := ecdsa.GenerateKey(gcrypto.S256(), rand.Reader)
		if err != nil {
			return nil, fmt.Errorf("failed to generate key: %w", err)
		}

		privBytes = gcrypto.FromECDSA(key)
		if len(privBytes) != secp256k1.PrivKeyBytesLen {
			return nil, fmt.Errorf("expected secp256k1 data size to be %d", secp256k1.PrivKeyBytesLen)
		}
	} else {
		privBytes, err = hex.DecodeString(n.PrivateKeyStr)
		if err != nil {
			return nil, fmt.Errorf("failed to decode private key: %w", err)
		}
	}

	n.privateKey = (*crypto.Secp256k1PrivateKey)(secp256k1.PrivKeyFromBytes(privBytes))

	if n.PrivateKeyStr == "" {
		n.PrivateKeyStr = hex.EncodeToString(privBytes)
	}

	return n.privateKey, nil
}

// ECDSAPrivateKey returns the ECDSA private key associated with the [NodeConfig].
// It retrieves the private key using the PrivateKey method and then converts it
// to ECDSA format. If there is an error retrieving the private key or
// converting it to ECDSA format, an error is returned.
func (n *NodeConfig) ECDSAPrivateKey() (*ecdsa.PrivateKey, error) {
	privKey, err := n.PrivateKey()
	if err != nil {
		return nil, fmt.Errorf("private key: %w", err)
	}
	data, err := privKey.Raw()
	if err != nil {
		return nil, fmt.Errorf("get raw bytes from private key: %w", err)
	}

	return gcrypto.ToECDSA(data)
}

// libp2pOptions returns the options to configure the libp2p node. It retrieves
// the private key, constructs the libp2p listen multiaddr based on the node
// configuration. The options include setting the identity with the private key,
// adding the listen address, setting the user agent to "hermes",
// using only the TCP transport, enabling the Mplex multiplexer explicitly (this
// is required by the specs).
func (n *NodeConfig) libp2pOptions() ([]libp2p.Option, error) {
	privKey, err := n.PrivateKey()
	if err != nil {
		return nil, fmt.Errorf("get private key: %w", err)
	}

	listenMaddr, err := host.MaddrFrom(n.Libp2pHost, uint(n.Libp2pPort))
	if err != nil {
		return nil, fmt.Errorf("construct libp2p listen maddr: %w", err)
	}

	str, err := rcmgr.NewStatsTraceReporter()
	if err != nil {
		return nil, err
	}

	rmgr, err := rcmgr.NewResourceManager(rcmgr.NewFixedLimiter(rcmgr.DefaultLimits.AutoScale()), rcmgr.WithTraceReporter(str))
	if err != nil {
		return nil, err
	}

	opts := []libp2p.Option{
		libp2p.Identity(privKey),
		libp2p.ListenAddrs(listenMaddr),
		libp2p.UserAgent("hermes"),
		libp2p.Transport(tcp.NewTCPTransport),
		libp2p.Muxer(mplex.ID, mplex.DefaultTransport),
		libp2p.DefaultMuxers,
		libp2p.Security(noise.ID, noise.New),
		libp2p.DisableRelay(),
		libp2p.Ping(false),
		libp2p.ResourceManager(rmgr),
		libp2p.DisableMetrics(),
	}
	return opts, nil
}

func (n *NodeConfig) pubsubOptions(subFilter pubsub.SubscriptionFilter, activeValidators uint64) []pubsub.Option {
	psOpts := []pubsub.Option{
		pubsub.WithMessageSignaturePolicy(pubsub.StrictNoSign),
		pubsub.WithNoAuthor(),
		pubsub.WithMessageIdFn(func(pmsg *pubsubpb.Message) string {
			return p2p.MsgID(n.GenesisConfig.GenesisValidatorRoot, pmsg)
		}),
		pubsub.WithSubscriptionFilter(subFilter),
		pubsub.WithPeerOutboundQueueSize(n.PubSubQueueSize),
		pubsub.WithMaxMessageSize(int(n.BeaconConfig.GossipMaxSize)),
		pubsub.WithValidateQueueSize(n.PubSubQueueSize),
		pubsub.WithPeerScore(n.peerScoringParams(activeValidators)),
		// pubsub.WithPeerScoreInspect(s.peerInspector, time.Minute),
		pubsub.WithGossipSubParams(pubsubGossipParam()),
		// pubsub.WithRawTracer(gossipTracer{host: s.host}),
	}
	return psOpts
}

const (
	// decayToZero specifies the terminal value that we will use when decaying
	// a value.
	decayToZero = 0.01
	// overlay parameters
	gossipSubD   = 8  // topic stable mesh target count
	gossipSubDlo = 6  // topic stable mesh low watermark
	gossipSubDhi = 12 // topic stable mesh high watermark

	// heartbeat interval
	gossipSubHeartbeatInterval = 700 * time.Millisecond // frequency of heartbeat, milliseconds

	// gossip parameters
	gossipSubMcacheLen    = 6 // number of windows to retain full messages in cache for `IWANT` responses
	gossipSubMcacheGossip = 3 // number of windows to gossip about
)

func (n *NodeConfig) oneEpochDuration() time.Duration {
	return time.Duration(n.BeaconConfig.SlotsPerEpoch) * n.oneSlotDuration()
}

func (n *NodeConfig) oneSlotDuration() time.Duration {
	return time.Duration(n.BeaconConfig.SecondsPerSlot) * time.Second
}

func (n *NodeConfig) peerScoringParams(activeValidtors uint64) (*pubsub.PeerScoreParams, *pubsub.PeerScoreThresholds) {
	thresholds := &pubsub.PeerScoreThresholds{
		GossipThreshold:             -4000,
		PublishThreshold:            -8000,
		GraylistThreshold:           -16000,
		AcceptPXThreshold:           100,
		OpportunisticGraftThreshold: 5,
	}
	topicScoreParams := n.getDefaultTopicScoreParams(n.GossipSubMessageEncoder, activeValidtors)
	scoreParams := &pubsub.PeerScoreParams{
		Topics:        topicScoreParams,
		TopicScoreCap: 32.72,
		AppSpecificScore: func(p peer.ID) float64 {
			return 0
		},
		AppSpecificWeight:           1,
		IPColocationFactorWeight:    -35.11,
		IPColocationFactorThreshold: 10,
		IPColocationFactorWhitelist: nil,
		BehaviourPenaltyWeight:      -15.92,
		BehaviourPenaltyThreshold:   6,
		BehaviourPenaltyDecay:       n.scoreDecay(10 * n.oneEpochDuration()),
		DecayInterval:               n.oneSlotDuration(),
		DecayToZero:                 decayToZero,
		RetainScore:                 100 * n.oneEpochDuration(),
	}
	return scoreParams, thresholds
}

// determines the decay rate from the provided time period till
// the decayToZero value. Ex: ( 1 -> 0.01)
func (n *NodeConfig) scoreDecay(totalDurationDecay time.Duration) float64 {
	numOfTimes := totalDurationDecay / n.oneSlotDuration()
	return math.Pow(decayToZero, 1/float64(numOfTimes))
}

// creates a custom gossipsub parameter set.
func pubsubGossipParam() pubsub.GossipSubParams {
	gParams := pubsub.DefaultGossipSubParams()
	gParams.Dlo = gossipSubDlo
	gParams.D = gossipSubD
	gParams.HeartbeatInterval = gossipSubHeartbeatInterval
	gParams.HistoryLength = gossipSubMcacheLen
	gParams.HistoryGossip = gossipSubMcacheGossip
	return gParams
}

// desiredPubSubBaseTopics returns the list of gossip_topics we want to subscribe to
func desiredPubSubBaseTopics() []string {
	return []string{
		p2p.GossipBlockMessage,
		// p2p.GossipAggregateAndProofMessage,
		p2p.GossipAttestationMessage,
		// p2p.GossipExitMessage,
		// p2p.GossipAttesterSlashingMessage,
		// p2p.GossipProposerSlashingMessage,
		// p2p.GossipContributionAndProofMessage,
		p2p.GossipSyncCommitteeMessage,
		// p2p.GossipBlsToExecutionChangeMessage,
		p2p.GossipBlobSidecarMessage,
	}
}

func topicFormatFromBase(topicBase string) (string, error) {
	switch topicBase {
	case p2p.GossipBlockMessage:
		return p2p.BlockSubnetTopicFormat, nil

	case p2p.GossipAggregateAndProofMessage:
		return p2p.AggregateAndProofSubnetTopicFormat, nil

	case p2p.GossipAttestationMessage:
		return p2p.AttestationSubnetTopicFormat, nil

	case p2p.GossipExitMessage:
		return p2p.ExitSubnetTopicFormat, nil

	case p2p.GossipAttesterSlashingMessage:
		return p2p.AttesterSlashingSubnetTopicFormat, nil

	case p2p.GossipProposerSlashingMessage:
		return p2p.ProposerSlashingSubnetTopicFormat, nil

	case p2p.GossipContributionAndProofMessage:
		return p2p.SyncContributionAndProofSubnetTopicFormat, nil

	case p2p.GossipSyncCommitteeMessage:
		return p2p.SyncCommitteeSubnetTopicFormat, nil

	case p2p.GossipBlsToExecutionChangeMessage:
		return p2p.BlsToExecutionChangeSubnetTopicFormat, nil

	case p2p.GossipBlobSidecarMessage:
		return p2p.BlobSubnetTopicFormat, nil

	default:
		return "", fmt.Errorf("unrecognized gossip topic base: %s", topicBase)
	}
}

<<<<<<< HEAD
func hasSubnets(topic string) (subnets uint64, hasSubnets bool) {
	switch topic {
	case p2p.GossipAttestationMessage:
		return uint64(1), true

	case p2p.GossipSyncCommitteeMessage:
		return uint64(1), true

	case p2p.GossipBlobSidecarMessage:
		return globalBeaconConfig.BlobsidecarSubnetCount, true

	default:
		return uint64(0), false
	}
}

=======
>>>>>>> 756419f3
func (n *NodeConfig) composeEthTopic(base string, encoder encoder.NetworkEncoding) string {
	return fmt.Sprintf(base, n.ForkDigest) + encoder.ProtocolSuffix()
}

func (n *NodeConfig) composeEthTopicWithSubnet(base string, encoder encoder.NetworkEncoding, subnet uint64) string {
	return fmt.Sprintf(base, n.ForkDigest, subnet) + encoder.ProtocolSuffix()
}

func (n *NodeConfig) getDesiredFullTopics(encoder encoder.NetworkEncoding) []string {
	desiredTopics := desiredPubSubBaseTopics()
	fullTopics := make([]string, 0)

	for _, topicBase := range desiredTopics {
		topicFormat, err := topicFormatFromBase(topicBase)
		if err != nil {
			slog.Warn("invalid gossipsub topic", slog.Attr{Key: "topic", Value: slog.StringValue(topicBase)})
			continue
		}
		subnets, withSubnets := HasSubnets(topicBase)
		if withSubnets {
			// Get the config for this topic if it exists.
			config := n.SubnetConfigs[topicBase]

			// Get the subnet IDs to subscribe to.
			subnetsToSubscribe := GetSubscribedSubnets(config, subnets)

			// Add topics for each subnet.
			for _, subnet := range subnetsToSubscribe {
				fullTopics = append(fullTopics, n.composeEthTopicWithSubnet(topicFormat, encoder, subnet))
			}
		} else {
			fullTopics = append(fullTopics, n.composeEthTopic(topicFormat, encoder))
		}
	}

	return fullTopics
}

func (n *NodeConfig) getDefaultTopicScoreParams(encoder encoder.NetworkEncoding, activeValidators uint64) map[string]*pubsub.TopicScoreParams {
	desiredTopics := n.getDesiredFullTopics(encoder)
	topicScores := make(map[string]*pubsub.TopicScoreParams, len(desiredTopics))
	for _, topic := range desiredTopics {
		if params := topicToScoreParamsMapper(topic, activeValidators); params != nil {
			topicScores[topic] = params
		}
	}
	return topicScores
}<|MERGE_RESOLUTION|>--- conflicted
+++ resolved
@@ -459,7 +459,6 @@
 	}
 }
 
-<<<<<<< HEAD
 func hasSubnets(topic string) (subnets uint64, hasSubnets bool) {
 	switch topic {
 	case p2p.GossipAttestationMessage:
@@ -476,8 +475,6 @@
 	}
 }
 
-=======
->>>>>>> 756419f3
 func (n *NodeConfig) composeEthTopic(base string, encoder encoder.NetworkEncoding) string {
 	return fmt.Sprintf(base, n.ForkDigest) + encoder.ProtocolSuffix()
 }
