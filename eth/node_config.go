package eth

import (
	"crypto/ecdsa"
	"crypto/rand"
	"encoding/hex"
	"fmt"
	"log/slog"
	"math"
	"net"
	"time"

	"github.com/aws/aws-sdk-go-v2/aws"
	"github.com/decred/dcrd/dcrec/secp256k1/v4"
	gcrypto "github.com/ethereum/go-ethereum/crypto"
	"github.com/libp2p/go-libp2p"
	mplex "github.com/libp2p/go-libp2p-mplex"
	pubsub "github.com/libp2p/go-libp2p-pubsub"
	pubsubpb "github.com/libp2p/go-libp2p-pubsub/pb"
	"github.com/libp2p/go-libp2p/core/crypto"
	"github.com/libp2p/go-libp2p/core/peer"
	rcmgr "github.com/libp2p/go-libp2p/p2p/host/resource-manager"
	"github.com/libp2p/go-libp2p/p2p/security/noise"
	"github.com/libp2p/go-libp2p/p2p/transport/tcp"
	"github.com/prysmaticlabs/prysm/v5/beacon-chain/p2p"
	"github.com/prysmaticlabs/prysm/v5/beacon-chain/p2p/encoder"
	"github.com/prysmaticlabs/prysm/v5/config/params"
	"go.opentelemetry.io/otel/metric"
	"go.opentelemetry.io/otel/trace"

	"github.com/probe-lab/hermes/host"
)

type NodeConfig struct {
	// A custom struct that holds information about the GenesisTime and GenesisValidatorRoot hash
	GenesisConfig *GenesisConfig

	// The beacon network config which holds, e.g., information about certain
	// ENR keys and the list of bootstrap nodes
	NetworkConfig *params.NetworkConfig

	// The beacon chain configuration that holds tons of information. Check out its definition
	BeaconConfig *params.BeaconChainConfig

	// The fork digest of the network Hermes participates in
	ForkDigest  [4]byte
	ForkVersion ForkVersion

	// The private key for the libp2p host and local enode in hex format
	PrivateKeyStr string

	// The parsed private key as an unexported field. This is used to cache the
	// parsing result, so that [PrivateKey] can be called multiple times without
	// regenerating the key over and over again.
	privateKey *crypto.Secp256k1PrivateKey

	// General timeout when communicating with other network participants
	DialTimeout time.Duration

	// The address information of the local ethereuem [enode.Node].
	Devp2pHost string
	Devp2pPort int

	// The address information of the local libp2p host
	Libp2pHost                  string
	Libp2pPort                  int
	Libp2pPeerscoreSnapshotFreq time.Duration

	// Message encoders
	GossipSubMessageEncoder encoder.NetworkEncoding
	RPCEncoder              encoder.NetworkEncoding

	// The address information where the Beacon API or Prysm's custom API is accessible at
	LocalTrustedAddr bool
	PrysmHost        string
	PrysmPortHTTP    int
	PrysmPortGRPC    int

	// The Data Stream configuration
	DataStreamType host.DataStreamType
	AWSConfig      *aws.Config
	S3Config       *host.S3DSConfig
	KinesisRegion  string
	KinesisStream  string

	// The maximum number of peers our libp2p host can be connected to.
	MaxPeers int

	// Limits the number of concurrent connection establishment routines. When
	// we discover peers over discv5 and are not at our MaxPeers limit we try
	// to establish a connection to a peer. However, we limit the concurrency to
	// this DialConcurrency value.
	DialConcurrency int

	// It is set at this limit to handle the possibility
	// of double topic subscriptions at fork boundaries.
	// -> 64 Attestation Subnets * 2.
	// -> 4 Sync Committee Subnets * 2.
	// -> Block,Aggregate,ProposerSlashing,AttesterSlashing,Exits,SyncContribution * 2.
	PubSubSubscriptionRequestLimit int

	PubSubQueueSize int

	// Telemetry accessors
	Tracer trace.Tracer
	Meter  metric.Meter
}

// Validate validates the [NodeConfig] [Node] configuration.
func (n *NodeConfig) Validate() error {
	if n.GenesisConfig == nil {
		return fmt.Errorf("genesis config must not be nil")
	}

	if n.NetworkConfig == nil {
		return fmt.Errorf("beacon network config must not be nil")
	}

	if n.BeaconConfig == nil {
		return fmt.Errorf("beacon config must not be nil")
	}

	if len(n.ForkDigest) == 0 {
		return fmt.Errorf("fork digest not given")
	}

	if _, err := n.PrivateKey(); err != nil {
		return err
	}

	if n.DialTimeout <= 0 {
		return fmt.Errorf("dial timeout must be positive")
	}

	if net.ParseIP(n.Devp2pHost) == nil {
		return fmt.Errorf("invalid devp2p host %s", n.Devp2pHost)
	}

	if n.Devp2pPort < 0 {
		return fmt.Errorf("devp2p port must be greater than or equal to 0, got %d", n.Devp2pPort)
	}

	if n.Libp2pPort < 0 {
		return fmt.Errorf("libp2p port must be greater than or equal to 0, got %d", n.Devp2pPort)
	}

	if n.Libp2pPeerscoreSnapshotFreq < 0 {
		return fmt.Errorf("libp2p peerscore snapshop fequency must be positive")
	}

	if n.PrysmPortHTTP < 0 {
		return fmt.Errorf("prysm http port must be greater than or equal to 0, got %d", n.PrysmPortHTTP)
	}

	if n.PrysmPortGRPC < 0 {
		return fmt.Errorf("prysm grpc port must be greater than or equal to 0, got %d", n.PrysmPortGRPC)
	}

	if n.MaxPeers <= 0 {
		return fmt.Errorf("maximum number of peers must be positive, got %d", n.MaxPeers)
	}

	if n.DialConcurrency <= 0 {
		return fmt.Errorf("dialer count must be positive, got %d", n.DialConcurrency)
	}

	// ensure that if the data stream is AWS, the parameters where given
	if n.DataStreamType == host.DataStreamTypeKinesis {
		if n.AWSConfig != nil {
			if n.KinesisStream == "" {
				return fmt.Errorf("kinesis is enabled but stream is not set")
			}

			if n.KinesisRegion == "" {
				return fmt.Errorf("kinesis is enabled but region is not set")
			}
		}
	}
	if n.DataStreamType == host.DataStreamTypeS3 {
		if n.S3Config != nil {
			// we should have caught the error at the root_cmd, but still adding it here
			if err := n.S3Config.CheckValidity(); err != nil {
				return fmt.Errorf("s3 trace submission is enabled but no valid config was given %w", err)
			}
		} else {
			return fmt.Errorf("s3 configuration is empty")
		}
	}

	if n.Tracer == nil {
		return fmt.Errorf("tracer must not be nil")
	}

	if n.Meter == nil {
		return fmt.Errorf("meter must not be nil")
	}

	return nil
}

// PrivateKey returns a parsed Secp256k1 private key from the given
// PrivateKeyStr. If that's unset, a new one will be generated. In any case,
// the result will be cached, so that the private key won't be generated twice.
func (n *NodeConfig) PrivateKey() (*crypto.Secp256k1PrivateKey, error) {
	if n.privateKey != nil {
		return n.privateKey, nil
	}

	var err error
	var privBytes []byte
	if n.PrivateKeyStr == "" {
		slog.Debug("Generating new private key")
		key, err := ecdsa.GenerateKey(gcrypto.S256(), rand.Reader)
		if err != nil {
			return nil, fmt.Errorf("failed to generate key: %w", err)
		}

		privBytes = gcrypto.FromECDSA(key)
		if len(privBytes) != secp256k1.PrivKeyBytesLen {
			return nil, fmt.Errorf("expected secp256k1 data size to be %d", secp256k1.PrivKeyBytesLen)
		}
	} else {
		privBytes, err = hex.DecodeString(n.PrivateKeyStr)
		if err != nil {
			return nil, fmt.Errorf("failed to decode private key: %w", err)
		}
	}

	n.privateKey = (*crypto.Secp256k1PrivateKey)(secp256k1.PrivKeyFromBytes(privBytes))

	if n.PrivateKeyStr == "" {
		n.PrivateKeyStr = hex.EncodeToString(privBytes)
	}

	return n.privateKey, nil
}

// ECDSAPrivateKey returns the ECDSA private key associated with the [NodeConfig].
// It retrieves the private key using the PrivateKey method and then converts it
// to ECDSA format. If there is an error retrieving the private key or
// converting it to ECDSA format, an error is returned.
func (n *NodeConfig) ECDSAPrivateKey() (*ecdsa.PrivateKey, error) {
	privKey, err := n.PrivateKey()
	if err != nil {
		return nil, fmt.Errorf("private key: %w", err)
	}
	data, err := privKey.Raw()
	if err != nil {
		return nil, fmt.Errorf("get raw bytes from private key: %w", err)
	}

	return gcrypto.ToECDSA(data)
}

// libp2pOptions returns the options to configure the libp2p node. It retrieves
// the private key, constructs the libp2p listen multiaddr based on the node
// configuration. The options include setting the identity with the private key,
// adding the listen address, setting the user agent to "hermes",
// using only the TCP transport, enabling the Mplex multiplexer explicitly (this
// is required by the specs).
func (n *NodeConfig) libp2pOptions() ([]libp2p.Option, error) {
	privKey, err := n.PrivateKey()
	if err != nil {
		return nil, fmt.Errorf("get private key: %w", err)
	}

	listenMaddr, err := host.MaddrFrom(n.Libp2pHost, uint(n.Libp2pPort))
	if err != nil {
		return nil, fmt.Errorf("construct libp2p listen maddr: %w", err)
	}

	str, err := rcmgr.NewStatsTraceReporter()
	if err != nil {
		return nil, err
	}

	rmgr, err := rcmgr.NewResourceManager(rcmgr.NewFixedLimiter(rcmgr.DefaultLimits.AutoScale()), rcmgr.WithTraceReporter(str))
	if err != nil {
		return nil, err
	}

	opts := []libp2p.Option{
		libp2p.Identity(privKey),
		libp2p.ListenAddrs(listenMaddr),
		libp2p.UserAgent("hermes"),
		libp2p.Transport(tcp.NewTCPTransport),
		libp2p.Muxer(mplex.ID, mplex.DefaultTransport),
		libp2p.DefaultMuxers,
		libp2p.Security(noise.ID, noise.New),
		libp2p.DisableRelay(),
		libp2p.Ping(false),
		libp2p.ResourceManager(rmgr),
		libp2p.DisableMetrics(),
	}

	return opts, nil
}

func (n *NodeConfig) pubsubOptions(subFilter pubsub.SubscriptionFilter, activeValidators uint64) []pubsub.Option {
	psOpts := []pubsub.Option{
		pubsub.WithMessageSignaturePolicy(pubsub.StrictNoSign),
		pubsub.WithNoAuthor(),
		pubsub.WithMessageIdFn(func(pmsg *pubsubpb.Message) string {
			return p2p.MsgID(n.GenesisConfig.GenesisValidatorRoot, pmsg)
		}),
		pubsub.WithSubscriptionFilter(subFilter),
		pubsub.WithPeerOutboundQueueSize(n.PubSubQueueSize),
		pubsub.WithMaxMessageSize(int(n.BeaconConfig.GossipMaxSize)),
		pubsub.WithValidateQueueSize(n.PubSubQueueSize),
		pubsub.WithPeerScore(n.peerScoringParams(activeValidators)),
		// pubsub.WithPeerScoreInspect(s.peerInspector, time.Minute),
		pubsub.WithGossipSubParams(pubsubGossipParam()),
		// pubsub.WithRawTracer(gossipTracer{host: s.host}),
	}
	return psOpts
}

const (
	// decayToZero specifies the terminal value that we will use when decaying
	// a value.
	decayToZero = 0.01
	// overlay parameters
	gossipSubD   = 8  // topic stable mesh target count
	gossipSubDlo = 6  // topic stable mesh low watermark
	gossipSubDhi = 12 // topic stable mesh high watermark

	// heartbeat interval
	gossipSubHeartbeatInterval = 700 * time.Millisecond // frequency of heartbeat, milliseconds

	// gossip parameters
	gossipSubMcacheLen    = 6 // number of windows to retain full messages in cache for `IWANT` responses
	gossipSubMcacheGossip = 3 // number of windows to gossip about
)

func (n *NodeConfig) oneEpochDuration() time.Duration {
	return time.Duration(n.BeaconConfig.SlotsPerEpoch) * n.oneSlotDuration()
}

func (n *NodeConfig) oneSlotDuration() time.Duration {
	return time.Duration(n.BeaconConfig.SecondsPerSlot) * time.Second
}

func (n *NodeConfig) peerScoringParams(activeValidtors uint64) (*pubsub.PeerScoreParams, *pubsub.PeerScoreThresholds) {
	thresholds := &pubsub.PeerScoreThresholds{
		GossipThreshold:             -4000,
		PublishThreshold:            -8000,
		GraylistThreshold:           -16000,
		AcceptPXThreshold:           100,
		OpportunisticGraftThreshold: 5,
	}
	topicScoreParams := n.getDefaultTopicScoreParams(n.GossipSubMessageEncoder, activeValidtors)
	scoreParams := &pubsub.PeerScoreParams{
		Topics:        topicScoreParams,
		TopicScoreCap: 32.72,
		AppSpecificScore: func(p peer.ID) float64 {
			return 0
		},
		AppSpecificWeight:           1,
		IPColocationFactorWeight:    -35.11,
		IPColocationFactorThreshold: 10,
		IPColocationFactorWhitelist: nil,
		BehaviourPenaltyWeight:      -15.92,
		BehaviourPenaltyThreshold:   6,
		BehaviourPenaltyDecay:       n.scoreDecay(10 * n.oneEpochDuration()),
		DecayInterval:               n.oneSlotDuration(),
		DecayToZero:                 decayToZero,
		RetainScore:                 100 * n.oneEpochDuration(),
	}
	return scoreParams, thresholds
}

// determines the decay rate from the provided time period till
// the decayToZero value. Ex: ( 1 -> 0.01)
func (n *NodeConfig) scoreDecay(totalDurationDecay time.Duration) float64 {
	numOfTimes := totalDurationDecay / n.oneSlotDuration()
	return math.Pow(decayToZero, 1/float64(numOfTimes))
}

// creates a custom gossipsub parameter set.
func pubsubGossipParam() pubsub.GossipSubParams {
	gParams := pubsub.DefaultGossipSubParams()
	gParams.Dlo = gossipSubDlo
	gParams.D = gossipSubD
	gParams.HeartbeatInterval = gossipSubHeartbeatInterval
	gParams.HistoryLength = gossipSubMcacheLen
	gParams.HistoryGossip = gossipSubMcacheGossip
	return gParams
}

// desiredPubSubBaseTopics returns the list of gossip_topics we want to subscribe to
func desiredPubSubBaseTopics() []string {
	return []string{
		p2p.GossipBlockMessage,
		// p2p.GossipAggregateAndProofMessage,
		p2p.GossipAttestationMessage,
<<<<<<< HEAD
		p2p.GossipExitMessage,
		p2p.GossipAttesterSlashingMessage,
		p2p.GossipProposerSlashingMessage,
		p2p.GossipContributionAndProofMessage,
=======
		// p2p.GossipExitMessage,
		// p2p.GossipAttesterSlashingMessage,
		// p2p.GossipProposerSlashingMessage,
		// p2p.GossipContributionAndProofMessage,
>>>>>>> 1d24accf
		p2p.GossipSyncCommitteeMessage,
		// p2p.GossipBlsToExecutionChangeMessage,
		p2p.GossipBlobSidecarMessage,
	}
}

func topicFormatFromBase(topicBase string) (string, error) {
	switch topicBase {
	case p2p.GossipBlockMessage:
		return p2p.BlockSubnetTopicFormat, nil

	case p2p.GossipAggregateAndProofMessage:
		return p2p.AggregateAndProofSubnetTopicFormat, nil

	case p2p.GossipAttestationMessage:
		return p2p.AttestationSubnetTopicFormat, nil

	case p2p.GossipExitMessage:
		return p2p.ExitSubnetTopicFormat, nil

	case p2p.GossipAttesterSlashingMessage:
		return p2p.AttesterSlashingSubnetTopicFormat, nil

	case p2p.GossipProposerSlashingMessage:
		return p2p.ProposerSlashingSubnetTopicFormat, nil

	case p2p.GossipContributionAndProofMessage:
		return p2p.SyncContributionAndProofSubnetTopicFormat, nil

	case p2p.GossipSyncCommitteeMessage:
		return p2p.SyncCommitteeSubnetTopicFormat, nil

	case p2p.GossipBlsToExecutionChangeMessage:
		return p2p.BlsToExecutionChangeSubnetTopicFormat, nil

	case p2p.GossipBlobSidecarMessage:
		return p2p.BlobSubnetTopicFormat, nil

	default:
		return "", fmt.Errorf("unrecognized gossip topic base: %s", topicBase)
	}
}

func hasSubnets(topic string) (subnets uint64, hasSubnets bool) {
	switch topic {
	case p2p.GossipAttestationMessage:
<<<<<<< HEAD
		return uint64(2), true

	case p2p.GossipSyncCommitteeMessage:
		return uint64(2), true
=======
		return uint64(1), true

	case p2p.GossipSyncCommitteeMessage:
		return uint64(1), true
>>>>>>> 1d24accf

	case p2p.GossipBlobSidecarMessage:
		return globalBeaconConfig.BlobsidecarSubnetCount, true

	default:
		return uint64(0), false
	}
}

func (n *NodeConfig) composeEthTopic(base string, encoder encoder.NetworkEncoding) string {
	return fmt.Sprintf(base, n.ForkDigest) + encoder.ProtocolSuffix()
}

func (n *NodeConfig) composeEthTopicWithSubnet(base string, encoder encoder.NetworkEncoding, subnet uint64) string {
	return fmt.Sprintf(base, n.ForkDigest, subnet) + encoder.ProtocolSuffix()
}

func (n *NodeConfig) getDesiredFullTopics(encoder encoder.NetworkEncoding) []string {
	desiredTopics := desiredPubSubBaseTopics()
	fullTopics := make([]string, 0)

	for _, topicBase := range desiredTopics {
		topicFormat, err := topicFormatFromBase(topicBase)
		if err != nil {
			slog.Warn("invalid gossipsub topic", slog.Attr{Key: "topic", Value: slog.StringValue(topicBase)})
			continue
		}
		subnets, withSubnets := hasSubnets(topicBase)
		if withSubnets {
			for subnet := uint64(0); subnet < subnets; subnet++ {
				fullTopics = append(fullTopics, n.composeEthTopicWithSubnet(topicFormat, encoder, subnet))
			}
		} else {
			fullTopics = append(fullTopics, n.composeEthTopic(topicFormat, encoder))
		}
	}

	return fullTopics
}

func (n *NodeConfig) getDefaultTopicScoreParams(encoder encoder.NetworkEncoding, activeValidators uint64) map[string]*pubsub.TopicScoreParams {
	desiredTopics := n.getDesiredFullTopics(encoder)
	topicScores := make(map[string]*pubsub.TopicScoreParams, len(desiredTopics))
	for _, topic := range desiredTopics {
		if params := topicToScoreParamsMapper(topic, activeValidators); params != nil {
			topicScores[topic] = params
		}
	}
	return topicScores
}<|MERGE_RESOLUTION|>--- conflicted
+++ resolved
@@ -393,17 +393,10 @@
 		p2p.GossipBlockMessage,
 		// p2p.GossipAggregateAndProofMessage,
 		p2p.GossipAttestationMessage,
-<<<<<<< HEAD
-		p2p.GossipExitMessage,
-		p2p.GossipAttesterSlashingMessage,
-		p2p.GossipProposerSlashingMessage,
-		p2p.GossipContributionAndProofMessage,
-=======
 		// p2p.GossipExitMessage,
 		// p2p.GossipAttesterSlashingMessage,
 		// p2p.GossipProposerSlashingMessage,
 		// p2p.GossipContributionAndProofMessage,
->>>>>>> 1d24accf
 		p2p.GossipSyncCommitteeMessage,
 		// p2p.GossipBlsToExecutionChangeMessage,
 		p2p.GossipBlobSidecarMessage,
@@ -450,17 +443,10 @@
 func hasSubnets(topic string) (subnets uint64, hasSubnets bool) {
 	switch topic {
 	case p2p.GossipAttestationMessage:
-<<<<<<< HEAD
-		return uint64(2), true
-
-	case p2p.GossipSyncCommitteeMessage:
-		return uint64(2), true
-=======
 		return uint64(1), true
 
 	case p2p.GossipSyncCommitteeMessage:
 		return uint64(1), true
->>>>>>> 1d24accf
 
 	case p2p.GossipBlobSidecarMessage:
 		return globalBeaconConfig.BlobsidecarSubnetCount, true
