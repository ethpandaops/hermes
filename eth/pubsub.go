--- conflicted
+++ resolved
@@ -111,7 +111,6 @@
 	switch {
 	case strings.Contains(topic, p2p.GossipBlockMessage):
 		return p.handleBeaconBlock
-<<<<<<< HEAD
 	case strings.Contains(topic, p2p.GossipAggregateAndProofMessage):
 		return p.handleAggregateAndProof
 	case strings.Contains(topic, p2p.GossipAttestationMessage):
@@ -128,10 +127,8 @@
 		return p.handleSyncCommitteeMessage
 	case strings.Contains(topic, p2p.GossipBlsToExecutionChangeMessage):
 		return p.handleBlsToExecutionChangeMessage
-=======
 	case strings.Contains(topic, p2p.GossipBlobSidecarMessage):
 		return p.handleBlobSidecar
->>>>>>> b3e91a8a
 	default:
 		return p.host.TracedTopicHandler(host.NoopHandler)
 	}
@@ -189,7 +186,6 @@
 	return nil
 }
 
-<<<<<<< HEAD
 func (p *PubSub) handleAttestation(ctx context.Context, msg *pubsub.Message) error {
 	if msg == nil || msg.Topic == nil || *msg.Topic == "" {
 		return fmt.Errorf("nil message or topic")
@@ -434,7 +430,11 @@
 
 	if err := p.cfg.DataStream.PutRecord(ctx, evt); err != nil {
 		slog.Warn("failed putting bls to execution change event", tele.LogAttrError(err))
-=======
+	}
+
+	return nil
+}
+
 func (p *PubSub) handleBlobSidecar(ctx context.Context, msg *pubsub.Message) error {
 	switch p.cfg.ForkVersion {
 	case DenebForkVersion:
@@ -474,7 +474,6 @@
 		}
 	default:
 		return fmt.Errorf("non recognized fork-version: %d", p.cfg.ForkVersion[:])
->>>>>>> b3e91a8a
 	}
 
 	return nil
